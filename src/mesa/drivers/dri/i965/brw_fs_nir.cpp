--- conflicted
+++ resolved
@@ -849,38 +849,8 @@
        * appears that our hardware just does the right thing for signed
        * remainder.
        */
-<<<<<<< HEAD
       bld.emit(SHADER_OPCODE_INT_REMAINDER, result, op[0], op[1]);
       break;
-
-   case nir_op_imod: {
-      /* Get a regular C-style remainder.  If a % b == 0, set the predicate. */
-=======
->>>>>>> 171a570f
-      bld.emit(SHADER_OPCODE_INT_REMAINDER, result, op[0], op[1]);
-
-      /* Math instructions don't support conditional mod */
-      inst = bld.MOV(bld.null_reg_d(), result);
-      inst->conditional_mod = BRW_CONDITIONAL_NZ;
-
-      /* Now, we need to determine if signs of the sources are different.
-       * When we XOR the sources, the top bit is 0 if they are the same and 1
-       * if they are different.  We can then use a conditional modifier to
-       * turn that into a predicate.  This leads us to an XOR.l instruction.
-       */
-      fs_reg tmp = bld.vgrf(BRW_REGISTER_TYPE_D);
-      inst = bld.XOR(tmp, op[0], op[1]);
-      inst->predicate = BRW_PREDICATE_NORMAL;
-      inst->conditional_mod = BRW_CONDITIONAL_L;
-
-      /* If the result of the initial remainder operation is non-zero and the
-       * two sources have different signs, add in a copy of op[1] to get the
-       * final integer modulus value.
-       */
-      inst = bld.ADD(result, result, op[1]);
-      inst->predicate = BRW_PREDICATE_NORMAL;
-      break;
-   }
 
    case nir_op_imod: {
       /* Get a regular C-style remainder.  If a % b == 0, set the predicate. */
