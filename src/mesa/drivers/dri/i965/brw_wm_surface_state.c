/*
 Copyright (C) Intel Corp.  2006.  All Rights Reserved.
 Intel funded Tungsten Graphics (http://www.tungstengraphics.com) to
 develop this 3D driver.
 
 Permission is hereby granted, free of charge, to any person obtaining
 a copy of this software and associated documentation files (the
 "Software"), to deal in the Software without restriction, including
 without limitation the rights to use, copy, modify, merge, publish,
 distribute, sublicense, and/or sell copies of the Software, and to
 permit persons to whom the Software is furnished to do so, subject to
 the following conditions:
 
 The above copyright notice and this permission notice (including the
 next paragraph) shall be included in all copies or substantial
 portions of the Software.
 
 THE SOFTWARE IS PROVIDED "AS IS", WITHOUT WARRANTY OF ANY KIND,
 EXPRESS OR IMPLIED, INCLUDING BUT NOT LIMITED TO THE WARRANTIES OF
 MERCHANTABILITY, FITNESS FOR A PARTICULAR PURPOSE AND NONINFRINGEMENT.
 IN NO EVENT SHALL THE COPYRIGHT OWNER(S) AND/OR ITS SUPPLIERS BE
 LIABLE FOR ANY CLAIM, DAMAGES OR OTHER LIABILITY, WHETHER IN AN ACTION
 OF CONTRACT, TORT OR OTHERWISE, ARISING FROM, OUT OF OR IN CONNECTION
 WITH THE SOFTWARE OR THE USE OR OTHER DEALINGS IN THE SOFTWARE.
 
 **********************************************************************/
 /*
  * Authors:
  *   Keith Whitwell <keith@tungstengraphics.com>
  */
                   

#include "main/mtypes.h"
#include "main/texstore.h"
#include "shader/prog_parameter.h"

#include "intel_mipmap_tree.h"
#include "intel_batchbuffer.h"
#include "intel_tex.h"
#include "intel_fbo.h"

#include "brw_context.h"
#include "brw_state.h"
#include "brw_defines.h"


static GLuint translate_tex_target( GLenum target )
{
   switch (target) {
   case GL_TEXTURE_1D: 
      return BRW_SURFACE_1D;

   case GL_TEXTURE_RECTANGLE_NV: 
      return BRW_SURFACE_2D;

   case GL_TEXTURE_2D: 
      return BRW_SURFACE_2D;

   case GL_TEXTURE_3D: 
      return BRW_SURFACE_3D;

   case GL_TEXTURE_CUBE_MAP: 
      return BRW_SURFACE_CUBE;

   default: 
      assert(0); 
      return 0;
   }
}


static GLuint translate_tex_format( gl_format mesa_format,
                                    GLenum internal_format,
				    GLenum depth_mode )
{
   switch( mesa_format ) {
   case MESA_FORMAT_L8:
      return BRW_SURFACEFORMAT_L8_UNORM;

   case MESA_FORMAT_I8:
      return BRW_SURFACEFORMAT_I8_UNORM;

   case MESA_FORMAT_A8:
      return BRW_SURFACEFORMAT_A8_UNORM; 

   case MESA_FORMAT_AL88:
      return BRW_SURFACEFORMAT_L8A8_UNORM;

   case MESA_FORMAT_AL1616:
      return BRW_SURFACEFORMAT_L16A16_UNORM;

   case MESA_FORMAT_RGB888:
      assert(0);		/* not supported for sampling */
      return BRW_SURFACEFORMAT_R8G8B8_UNORM;      

   case MESA_FORMAT_ARGB8888:
      return BRW_SURFACEFORMAT_B8G8R8A8_UNORM;

   case MESA_FORMAT_XRGB8888:
      return BRW_SURFACEFORMAT_B8G8R8X8_UNORM;

   case MESA_FORMAT_RGBA8888_REV:
      _mesa_problem(NULL, "unexpected format in i965:translate_tex_format()");
      return BRW_SURFACEFORMAT_R8G8B8A8_UNORM;

   case MESA_FORMAT_RGB565:
      return BRW_SURFACEFORMAT_B5G6R5_UNORM;

   case MESA_FORMAT_ARGB1555:
      return BRW_SURFACEFORMAT_B5G5R5A1_UNORM;

   case MESA_FORMAT_ARGB4444:
      return BRW_SURFACEFORMAT_B4G4R4A4_UNORM;

   case MESA_FORMAT_YCBCR_REV:
      return BRW_SURFACEFORMAT_YCRCB_NORMAL;

   case MESA_FORMAT_YCBCR:
      return BRW_SURFACEFORMAT_YCRCB_SWAPUVY;

   case MESA_FORMAT_RGB_FXT1:
   case MESA_FORMAT_RGBA_FXT1:
      return BRW_SURFACEFORMAT_FXT1;

   case MESA_FORMAT_Z16:
      if (depth_mode == GL_INTENSITY) 
	  return BRW_SURFACEFORMAT_I16_UNORM;
      else if (depth_mode == GL_ALPHA)
	  return BRW_SURFACEFORMAT_A16_UNORM;
      else
	  return BRW_SURFACEFORMAT_L16_UNORM;

   case MESA_FORMAT_RGB_DXT1:
       return BRW_SURFACEFORMAT_DXT1_RGB;

   case MESA_FORMAT_RGBA_DXT1:
       return BRW_SURFACEFORMAT_BC1_UNORM;
       
   case MESA_FORMAT_RGBA_DXT3:
       return BRW_SURFACEFORMAT_BC2_UNORM;
       
   case MESA_FORMAT_RGBA_DXT5:
       return BRW_SURFACEFORMAT_BC3_UNORM;

   case MESA_FORMAT_SARGB8:
      return BRW_SURFACEFORMAT_B8G8R8A8_UNORM_SRGB;

   case MESA_FORMAT_SLA8:
      return BRW_SURFACEFORMAT_L8A8_UNORM_SRGB;

   case MESA_FORMAT_SL8:
      return BRW_SURFACEFORMAT_L8_UNORM_SRGB;

   case MESA_FORMAT_SRGB_DXT1:
      return BRW_SURFACEFORMAT_BC1_UNORM_SRGB;

   case MESA_FORMAT_S8_Z24:
      /* XXX: these different surface formats don't seem to
       * make any difference for shadow sampler/compares.
       */
      if (depth_mode == GL_INTENSITY) 
         return BRW_SURFACEFORMAT_I24X8_UNORM;
      else if (depth_mode == GL_ALPHA)
         return BRW_SURFACEFORMAT_A24X8_UNORM;
      else
         return BRW_SURFACEFORMAT_L24X8_UNORM;

   case MESA_FORMAT_DUDV8:
      return BRW_SURFACEFORMAT_R8G8_SNORM;

   case MESA_FORMAT_SIGNED_RGBA8888_REV:
      return BRW_SURFACEFORMAT_R8G8B8A8_SNORM;

   default:
      assert(0);
      return 0;
   }
}

static void
brw_set_surface_tiling(struct brw_surface_state *surf, uint32_t tiling)
{
   switch (tiling) {
   case I915_TILING_NONE:
      surf->ss3.tiled_surface = 0;
      surf->ss3.tile_walk = 0;
      break;
   case I915_TILING_X:
      surf->ss3.tiled_surface = 1;
      surf->ss3.tile_walk = BRW_TILEWALK_XMAJOR;
      break;
   case I915_TILING_Y:
      surf->ss3.tiled_surface = 1;
      surf->ss3.tile_walk = BRW_TILEWALK_YMAJOR;
      break;
   }
}

static dri_bo *
brw_create_texture_surface( struct brw_context *brw,
			    struct brw_surface_key *key )
{
   struct brw_surface_state surf;
   dri_bo *bo;

   memset(&surf, 0, sizeof(surf));

   surf.ss0.mipmap_layout_mode = BRW_SURFACE_MIPMAPLAYOUT_BELOW;
   surf.ss0.surface_type = translate_tex_target(key->target);
   if (key->bo) {
      surf.ss0.surface_format = translate_tex_format(key->format,
						     key->internal_format,
						     key->depthmode);
   }
   else {
      switch (key->depth) {
      case 32:
         surf.ss0.surface_format = BRW_SURFACEFORMAT_B8G8R8A8_UNORM;
         break;
      default:
      case 24:
         surf.ss0.surface_format = BRW_SURFACEFORMAT_B8G8R8X8_UNORM;
         break;
      case 16:
         surf.ss0.surface_format = BRW_SURFACEFORMAT_B5G6R5_UNORM;
         break;
      }
   }

   /* This is ok for all textures with channel width 8bit or less:
    */
/*    surf.ss0.data_return_format = BRW_SURFACERETURNFORMAT_S1; */
   if (key->bo)
      surf.ss1.base_addr = key->bo->offset; /* reloc */
   else
      surf.ss1.base_addr = key->offset;

   surf.ss2.mip_count = key->last_level - key->first_level;
   surf.ss2.width = key->width - 1;
   surf.ss2.height = key->height - 1;
   brw_set_surface_tiling(&surf, key->tiling);
   surf.ss3.pitch = (key->pitch * key->cpp) - 1;
   surf.ss3.depth = key->depth - 1;

   surf.ss4.min_lod = 0;
 
   if (key->target == GL_TEXTURE_CUBE_MAP) {
      surf.ss0.cube_pos_x = 1;
      surf.ss0.cube_pos_y = 1;
      surf.ss0.cube_pos_z = 1;
      surf.ss0.cube_neg_x = 1;
      surf.ss0.cube_neg_y = 1;
      surf.ss0.cube_neg_z = 1;
   }

   bo = brw_upload_cache(&brw->surface_cache, BRW_SS_SURFACE,
			 key, sizeof(*key),
			 &key->bo, key->bo ? 1 : 0,
			 &surf, sizeof(surf),
			 NULL, NULL);

   if (key->bo) {
      /* Emit relocation to surface contents */
      dri_bo_emit_reloc(bo,
			I915_GEM_DOMAIN_SAMPLER, 0,
			0,
			offsetof(struct brw_surface_state, ss1),
			key->bo);
   }
   return bo;
}

static void
brw_update_texture_surface( GLcontext *ctx, GLuint unit )
{
   struct brw_context *brw = brw_context(ctx);
   struct gl_texture_object *tObj = ctx->Texture.Unit[unit]._Current;
   struct intel_texture_object *intelObj = intel_texture_object(tObj);
   struct gl_texture_image *firstImage = tObj->Image[0][intelObj->firstLevel];
   struct brw_surface_key key;
   const GLuint surf = SURF_INDEX_TEXTURE(unit);

   memset(&key, 0, sizeof(key));

   if (intelObj->imageOverride) {
      key.pitch = intelObj->pitchOverride / intelObj->mt->cpp;
      key.depth = intelObj->depthOverride;
      key.bo = NULL;
      key.offset = intelObj->textureOffset;
   } else {
      key.format = firstImage->TexFormat;
      key.internal_format = firstImage->InternalFormat;
      key.pitch = intelObj->mt->pitch;
      key.depth = firstImage->Depth;
      key.bo = intelObj->mt->region->buffer;
      key.offset = 0;
   }

   key.target = tObj->Target;
   key.depthmode = tObj->DepthMode;
   key.first_level = intelObj->firstLevel;
   key.last_level = intelObj->lastLevel;
   key.width = firstImage->Width;
   key.height = firstImage->Height;
   key.cpp = intelObj->mt->cpp;
   key.tiling = intelObj->mt->region->tiling;

   dri_bo_unreference(brw->wm.surf_bo[surf]);
   brw->wm.surf_bo[surf] = brw_search_cache(&brw->surface_cache,
                                            BRW_SS_SURFACE,
                                            &key, sizeof(key),
                                            &key.bo, key.bo ? 1 : 0,
                                            NULL);
   if (brw->wm.surf_bo[surf] == NULL) {
      brw->wm.surf_bo[surf] = brw_create_texture_surface(brw, &key);
   }
}



/**
 * Create the constant buffer surface.  Vertex/fragment shader constants will be
 * read from this buffer with Data Port Read instructions/messages.
 */
dri_bo *
brw_create_constant_surface( struct brw_context *brw,
                             struct brw_surface_key *key )
{
   const GLint w = key->width - 1;
   struct brw_surface_state surf;
   dri_bo *bo;

   memset(&surf, 0, sizeof(surf));

   surf.ss0.mipmap_layout_mode = BRW_SURFACE_MIPMAPLAYOUT_BELOW;
   surf.ss0.surface_type = BRW_SURFACE_BUFFER;
   surf.ss0.surface_format = BRW_SURFACEFORMAT_R32G32B32A32_FLOAT;

   assert(key->bo);
   if (key->bo)
      surf.ss1.base_addr = key->bo->offset; /* reloc */
   else
      surf.ss1.base_addr = key->offset;

   surf.ss2.width = w & 0x7f;            /* bits 6:0 of size or width */
   surf.ss2.height = (w >> 7) & 0x1fff;  /* bits 19:7 of size or width */
   surf.ss3.depth = (w >> 20) & 0x7f;    /* bits 26:20 of size or width */
   surf.ss3.pitch = (key->pitch * key->cpp) - 1; /* ignored?? */
   brw_set_surface_tiling(&surf, key->tiling); /* tiling now allowed */
 
   bo = brw_upload_cache(&brw->surface_cache, BRW_SS_SURFACE,
			 key, sizeof(*key),
			 &key->bo, key->bo ? 1 : 0,
			 &surf, sizeof(surf),
			 NULL, NULL);

   if (key->bo) {
      /* Emit relocation to surface contents.  Section 5.1.1 of the gen4
       * bspec ("Data Cache") says that the data cache does not exist as
       * a separate cache and is just the sampler cache.
       */
      dri_bo_emit_reloc(bo,
			I915_GEM_DOMAIN_SAMPLER, 0,
			0,
			offsetof(struct brw_surface_state, ss1),
			key->bo);
   }

   return bo;
}

/* Creates a new WM constant buffer reflecting the current fragment program's
 * constants, if needed by the fragment program.
 *
 * Otherwise, constants go through the CURBEs using the brw_constant_buffer
 * state atom.
 */
static drm_intel_bo *
brw_wm_update_constant_buffer(struct brw_context *brw)
{
   struct intel_context *intel = &brw->intel;
   struct brw_fragment_program *fp =
      (struct brw_fragment_program *) brw->fragment_program;
   const struct gl_program_parameter_list *params = fp->program.Base.Parameters;
   const int size = params->NumParameters * 4 * sizeof(GLfloat);
   drm_intel_bo *const_buffer;

   /* BRW_NEW_FRAGMENT_PROGRAM */
   if (!fp->use_const_buffer)
      return NULL;

   const_buffer = drm_intel_bo_alloc(intel->bufmgr, "fp_const_buffer",
				     size, 64);

   /* _NEW_PROGRAM_CONSTANTS */
   dri_bo_subdata(const_buffer, 0, size, params->ParameterValues);

   return const_buffer;
}

/**
 * Update the surface state for a WM constant buffer.
 * The constant buffer will be (re)allocated here if needed.
 */
static void
brw_update_wm_constant_surface( GLcontext *ctx,
                                GLuint surf)
{
   struct brw_context *brw = brw_context(ctx);
   struct brw_surface_key key;
   struct brw_fragment_program *fp =
      (struct brw_fragment_program *) brw->fragment_program;
   const struct gl_program_parameter_list *params =
      fp->program.Base.Parameters;

   /* If we're in this state update atom, we need to update WM constants, so
    * free the old buffer and create a new one for the new contents.
    */
   dri_bo_unreference(fp->const_buffer);
   fp->const_buffer = brw_wm_update_constant_buffer(brw);

   /* If there's no constant buffer, then no surface BO is needed to point at
    * it.
    */
   if (fp->const_buffer == 0) {
      drm_intel_bo_unreference(brw->wm.surf_bo[surf]);
      brw->wm.surf_bo[surf] = NULL;
      return;
   }

   memset(&key, 0, sizeof(key));

   key.format = MESA_FORMAT_RGBA_FLOAT32;
   key.internal_format = GL_RGBA;
   key.bo = fp->const_buffer;
   key.depthmode = GL_NONE;
   key.pitch = params->NumParameters;
   key.width = params->NumParameters;
   key.height = 1;
   key.depth = 1;
   key.cpp = 16;

   /*
   printf("%s:\n", __FUNCTION__);
   printf("  width %d  height %d  depth %d  cpp %d  pitch %d\n",
          key.width, key.height, key.depth, key.cpp, key.pitch);
   */

   dri_bo_unreference(brw->wm.surf_bo[surf]);
   brw->wm.surf_bo[surf] = brw_search_cache(&brw->surface_cache,
                                            BRW_SS_SURFACE,
                                            &key, sizeof(key),
                                            &key.bo, key.bo ? 1 : 0,
                                            NULL);
   if (brw->wm.surf_bo[surf] == NULL) {
      brw->wm.surf_bo[surf] = brw_create_constant_surface(brw, &key);
   }
   brw->state.dirty.brw |= BRW_NEW_WM_SURFACES;
}

/**
 * Updates surface / buffer for fragment shader constant buffer, if
 * one is required.
 *
 * This consumes the state updates for the constant buffer, and produces
 * BRW_NEW_WM_SURFACES to get picked up by brw_prepare_wm_surfaces for
 * inclusion in the binding table.
 */
static void prepare_wm_constant_surface(struct brw_context *brw )
{
   GLcontext *ctx = &brw->intel.ctx;
   struct brw_fragment_program *fp =
      (struct brw_fragment_program *) brw->fragment_program;
   GLuint surf = SURF_INDEX_FRAG_CONST_BUFFER;

   drm_intel_bo_unreference(fp->const_buffer);
   fp->const_buffer = brw_wm_update_constant_buffer(brw);

   /* If there's no constant buffer, then no surface BO is needed to point at
    * it.
    */
   if (fp->const_buffer == 0) {
      if (brw->wm.surf_bo[surf] != NULL) {
	 drm_intel_bo_unreference(brw->wm.surf_bo[surf]);
	 brw->wm.surf_bo[surf] = NULL;
	 brw->state.dirty.brw |= BRW_NEW_WM_SURFACES;
      }
      return;
   }

   brw_update_wm_constant_surface(ctx, surf);
}

const struct brw_tracked_state brw_wm_constant_surface = {
   .dirty = {
      .mesa = (_NEW_PROGRAM_CONSTANTS),
      .brw = (BRW_NEW_FRAGMENT_PROGRAM),
      .cache = 0
   },
   .prepare = prepare_wm_constant_surface,
};


/**
 * Sets up a surface state structure to point at the given region.
 * While it is only used for the front/back buffer currently, it should be
 * usable for further buffers when doing ARB_draw_buffer support.
 */
static void
brw_update_renderbuffer_surface(struct brw_context *brw,
				struct gl_renderbuffer *rb,
				unsigned int unit)
{
   GLcontext *ctx = &brw->intel.ctx;
   dri_bo *region_bo = NULL;
   struct intel_renderbuffer *irb = intel_renderbuffer(rb);
   struct intel_region *region = irb ? irb->region : NULL;
   struct {
      unsigned int surface_type;
      unsigned int surface_format;
      unsigned int width, height, pitch, cpp;
      GLubyte color_mask[4];
      GLboolean color_blend;
      uint32_t tiling;
      uint32_t draw_x;
      uint32_t draw_y;
   } key;

   memset(&key, 0, sizeof(key));

   if (region != NULL) {
      region_bo = region->buffer;

      key.surface_type = BRW_SURFACE_2D;
      switch (irb->Base.Format) {
      /* XRGB and ARGB are treated the same here because the chips in this
       * family cannot render to XRGB targets.  This means that we have to
       * mask writes to alpha (ala glColorMask) and reconfigure the alpha
       * blending hardware to use GL_ONE (or GL_ZERO) for cases where
       * GL_DST_ALPHA (or GL_ONE_MINUS_DST_ALPHA) is used.
       */
      case MESA_FORMAT_ARGB8888:
      case MESA_FORMAT_XRGB8888:
	 key.surface_format = BRW_SURFACEFORMAT_B8G8R8A8_UNORM;
	 break;
      case MESA_FORMAT_RGB565:
	 key.surface_format = BRW_SURFACEFORMAT_B5G6R5_UNORM;
	 break;
      case MESA_FORMAT_ARGB1555:
	 key.surface_format = BRW_SURFACEFORMAT_B5G5R5A1_UNORM;
	 break;
      case MESA_FORMAT_ARGB4444:
	 key.surface_format = BRW_SURFACEFORMAT_B4G4R4A4_UNORM;
	 break;
      default:
	 _mesa_problem(ctx, "Bad renderbuffer format: %d\n", irb->Base.Format);
      }
      key.tiling = region->tiling;
      if (brw->intel.intelScreen->driScrnPriv->dri2.enabled) {
	 key.width = rb->Width;
	 key.height = rb->Height;
      } else {
	 key.width = region->width;
	 key.height = region->height;
      }
      key.pitch = region->pitch;
      key.cpp = region->cpp;
      key.draw_x = region->draw_x;
      key.draw_y = region->draw_y;
   } else {
      key.surface_type = BRW_SURFACE_NULL;
      key.surface_format = BRW_SURFACEFORMAT_B8G8R8A8_UNORM;
      key.tiling = I915_TILING_X;
      key.width = 1;
      key.height = 1;
      key.cpp = 4;
      key.draw_x = 0;
      key.draw_y = 0;
   }
   /* _NEW_COLOR */
   memcpy(key.color_mask, ctx->Color.ColorMask[0],
	  sizeof(key.color_mask));

   /* As mentioned above, disable writes to the alpha component when the
    * renderbuffer is XRGB.
    */
   if (ctx->DrawBuffer->Visual.alphaBits == 0)
     key.color_mask[3] = GL_FALSE;

   key.color_blend = (!ctx->Color._LogicOpEnabled &&
		      ctx->Color.BlendEnabled);

   dri_bo_unreference(brw->wm.surf_bo[unit]);
   brw->wm.surf_bo[unit] = brw_search_cache(&brw->surface_cache,
					    BRW_SS_SURFACE,
					    &key, sizeof(key),
					    &region_bo, 1,
					    NULL);

   if (brw->wm.surf_bo[unit] == NULL) {
      struct brw_surface_state surf;

      memset(&surf, 0, sizeof(surf));

      surf.ss0.surface_format = key.surface_format;
      surf.ss0.surface_type = key.surface_type;
      if (key.tiling == I915_TILING_NONE) {
	 surf.ss1.base_addr = (key.draw_x + key.draw_y * key.pitch) * key.cpp;
      } else {
<<<<<<< HEAD
	 uint32_t tile_offset = key.draw_offset % 4096;

	 surf.ss1.base_addr = key.draw_offset - tile_offset;

	 if (brw->has_surface_tile_offset) {
	    if (key.tiling == I915_TILING_X) {
	       /* Note that the low bits of these fields are missing, so
		* there's the possibility of getting in trouble.
		*/
	       surf.ss5.x_offset = (tile_offset % 512) / key.cpp / 4;
	       surf.ss5.y_offset = tile_offset / 512 / 2;
	    } else {
	       surf.ss5.x_offset = (tile_offset % 128) / key.cpp / 4;
	       surf.ss5.y_offset = tile_offset / 128 / 2;
	    }
	 } else {
	    assert(tile_offset == 0);
=======
	 uint32_t tile_base, tile_x, tile_y;
	 uint32_t pitch = key.pitch * key.cpp;

	 if (key.tiling == I915_TILING_X) {
	    tile_x = key.draw_x % (512 / key.cpp);
	    tile_y = key.draw_y % 8;
	    tile_base = ((key.draw_y / 8) * (8 * pitch));
	    tile_base += (key.draw_x - tile_x) / (512 / key.cpp) * 4096;
	 } else {
	    /* Y */
	    tile_x = key.draw_x % (128 / key.cpp);
	    tile_y = key.draw_y % 32;
	    tile_base = ((key.draw_y / 32) * (32 * pitch));
	    tile_base += (key.draw_x - tile_x) / (128 / key.cpp) * 4096;
>>>>>>> 6d845808
	 }
	 assert(BRW_IS_G4X(brw) || (tile_x == 0 && tile_y == 0));
	 assert(tile_x % 4 == 0);
	 assert(tile_y % 2 == 0);
	 /* Note that the low bits of these fields are missing, so
	  * there's the possibility of getting in trouble.
	  */
	 surf.ss1.base_addr = tile_base;
	 surf.ss5.x_offset = tile_x / 4;
	 surf.ss5.y_offset = tile_y / 2;
      }
      if (region_bo != NULL)
	 surf.ss1.base_addr += region_bo->offset; /* reloc */

      surf.ss2.width = key.width - 1;
      surf.ss2.height = key.height - 1;
      brw_set_surface_tiling(&surf, key.tiling);
      surf.ss3.pitch = (key.pitch * key.cpp) - 1;

      /* _NEW_COLOR */
      surf.ss0.color_blend = key.color_blend;
      surf.ss0.writedisable_red =   !key.color_mask[0];
      surf.ss0.writedisable_green = !key.color_mask[1];
      surf.ss0.writedisable_blue =  !key.color_mask[2];
      surf.ss0.writedisable_alpha = !key.color_mask[3];

      /* Key size will never match key size for textures, so we're safe. */
      brw->wm.surf_bo[unit] = brw_upload_cache(&brw->surface_cache,
                                               BRW_SS_SURFACE,
                                               &key, sizeof(key),
					       &region_bo, 1,
					       &surf, sizeof(surf),
					       NULL, NULL);
      if (region_bo != NULL) {
	 /* We might sample from it, and we might render to it, so flag
	  * them both.  We might be able to figure out from other state
	  * a more restrictive relocation to emit.
	  */
	 drm_intel_bo_emit_reloc(brw->wm.surf_bo[unit],
				 offsetof(struct brw_surface_state, ss1),
				 region_bo,
				 surf.ss1.base_addr - region_bo->offset,
				 I915_GEM_DOMAIN_RENDER,
				 I915_GEM_DOMAIN_RENDER);
      }
   }
}


/**
 * Constructs the binding table for the WM surface state, which maps unit
 * numbers to surface state objects.
 */
static dri_bo *
brw_wm_get_binding_table(struct brw_context *brw)
{
   dri_bo *bind_bo;

   assert(brw->wm.nr_surfaces <= BRW_WM_MAX_SURF);

   bind_bo = brw_search_cache(&brw->surface_cache, BRW_SS_SURF_BIND,
			      NULL, 0,
			      brw->wm.surf_bo, brw->wm.nr_surfaces,
			      NULL);

   if (bind_bo == NULL) {
      GLuint data_size = brw->wm.nr_surfaces * sizeof(GLuint);
      uint32_t data[BRW_WM_MAX_SURF];
      int i;

      for (i = 0; i < brw->wm.nr_surfaces; i++)
         if (brw->wm.surf_bo[i])
            data[i] = brw->wm.surf_bo[i]->offset;
         else
            data[i] = 0;

      bind_bo = brw_upload_cache( &brw->surface_cache, BRW_SS_SURF_BIND,
				  NULL, 0,
				  brw->wm.surf_bo, brw->wm.nr_surfaces,
				  data, data_size,
				  NULL, NULL);

      /* Emit binding table relocations to surface state */
      for (i = 0; i < BRW_WM_MAX_SURF; i++) {
	 if (brw->wm.surf_bo[i] != NULL) {
	    dri_bo_emit_reloc(bind_bo,
			      I915_GEM_DOMAIN_INSTRUCTION, 0,
			      0,
			      i * sizeof(GLuint),
			      brw->wm.surf_bo[i]);
	 }
      }
   }

   return bind_bo;
}

static void prepare_wm_surfaces(struct brw_context *brw )
{
   GLcontext *ctx = &brw->intel.ctx;
   GLuint i;
   int old_nr_surfaces;

   /* _NEW_BUFFERS | _NEW_COLOR */
   /* Update surfaces for drawing buffers */
   if (ctx->DrawBuffer->_NumColorDrawBuffers >= 1) {
      for (i = 0; i < ctx->DrawBuffer->_NumColorDrawBuffers; i++) {
         brw_update_renderbuffer_surface(brw,
					 ctx->DrawBuffer->_ColorDrawBuffers[i],
					 i);
      }
   } else {
      brw_update_renderbuffer_surface(brw, NULL, 0);
   }

   old_nr_surfaces = brw->wm.nr_surfaces;
   brw->wm.nr_surfaces = BRW_MAX_DRAW_BUFFERS;

   if (brw->wm.surf_bo[SURF_INDEX_FRAG_CONST_BUFFER] != NULL)
       brw->wm.nr_surfaces = SURF_INDEX_FRAG_CONST_BUFFER + 1;

   /* Update surfaces for textures */
   for (i = 0; i < BRW_MAX_TEX_UNIT; i++) {
      const struct gl_texture_unit *texUnit = &ctx->Texture.Unit[i];
      const GLuint surf = SURF_INDEX_TEXTURE(i);

      /* _NEW_TEXTURE, BRW_NEW_TEXDATA */
      if (texUnit->_ReallyEnabled) {
	 brw_update_texture_surface(ctx, i);
	 brw->wm.nr_surfaces = surf + 1;
      } else {
         dri_bo_unreference(brw->wm.surf_bo[surf]);
         brw->wm.surf_bo[surf] = NULL;
      }
   }

   dri_bo_unreference(brw->wm.bind_bo);
   brw->wm.bind_bo = brw_wm_get_binding_table(brw);

   if (brw->wm.nr_surfaces != old_nr_surfaces)
      brw->state.dirty.brw |= BRW_NEW_NR_WM_SURFACES;
}

const struct brw_tracked_state brw_wm_surfaces = {
   .dirty = {
      .mesa = (_NEW_COLOR |
               _NEW_TEXTURE |
               _NEW_BUFFERS),
      .brw = (BRW_NEW_CONTEXT |
	      BRW_NEW_WM_SURFACES),
      .cache = 0
   },
   .prepare = prepare_wm_surfaces,
};


<|MERGE_RESOLUTION|>--- conflicted
+++ resolved
@@ -607,25 +607,6 @@
       if (key.tiling == I915_TILING_NONE) {
 	 surf.ss1.base_addr = (key.draw_x + key.draw_y * key.pitch) * key.cpp;
       } else {
-<<<<<<< HEAD
-	 uint32_t tile_offset = key.draw_offset % 4096;
-
-	 surf.ss1.base_addr = key.draw_offset - tile_offset;
-
-	 if (brw->has_surface_tile_offset) {
-	    if (key.tiling == I915_TILING_X) {
-	       /* Note that the low bits of these fields are missing, so
-		* there's the possibility of getting in trouble.
-		*/
-	       surf.ss5.x_offset = (tile_offset % 512) / key.cpp / 4;
-	       surf.ss5.y_offset = tile_offset / 512 / 2;
-	    } else {
-	       surf.ss5.x_offset = (tile_offset % 128) / key.cpp / 4;
-	       surf.ss5.y_offset = tile_offset / 128 / 2;
-	    }
-	 } else {
-	    assert(tile_offset == 0);
-=======
 	 uint32_t tile_base, tile_x, tile_y;
 	 uint32_t pitch = key.pitch * key.cpp;
 
@@ -640,7 +621,6 @@
 	    tile_y = key.draw_y % 32;
 	    tile_base = ((key.draw_y / 32) * (32 * pitch));
 	    tile_base += (key.draw_x - tile_x) / (128 / key.cpp) * 4096;
->>>>>>> 6d845808
 	 }
 	 assert(BRW_IS_G4X(brw) || (tile_x == 0 && tile_y == 0));
 	 assert(tile_x % 4 == 0);
