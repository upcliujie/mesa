--- conflicted
+++ resolved
@@ -618,13 +618,6 @@
    }
 
    /* compute offset of the particular 2D image within the texture region */
-<<<<<<< HEAD
-   imageOffset = intel_miptree_image_offset(intel_image->mt, att->CubeMapFace,
-                                            att->TextureLevel, att->Zoffset);
-
-   /* store that offset in the region */
-   intel_image->mt->region->draw_offset = imageOffset;
-=======
    intel_miptree_get_image_offset(intel_image->mt,
 				  att->TextureLevel,
 				  att->CubeMapFace,
@@ -635,7 +628,6 @@
 					   dst_x) * intel_image->mt->cpp;
    intel_image->mt->region->draw_x = dst_x;
    intel_image->mt->region->draw_y = dst_y;
->>>>>>> 2d17dbfb
 
    /* update drawing region, etc */
    intel_draw_buffer(ctx, fb);
