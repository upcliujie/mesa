--- conflicted
+++ resolved
@@ -148,14 +148,11 @@
       if (res->base.b.target != PIPE_BUFFER) {
          unsigned num_layers =
             pview->u.tex.last_layer - pview->u.tex.first_layer + 1;
-<<<<<<< HEAD
-=======
 
          bool simultaneous_use = consider_framebuffer &&
             disable_rb_aux_buffer(ice, draw_aux_buffer_disabled,
                                   res, pview->u.tex.level, 1,
                                   "as a shader image");
->>>>>>> 54b95fa8
 
          enum isl_aux_usage aux_usage =
             simultaneous_use && devinfo->ver >= 12 ? ISL_AUX_USAGE_NONE :
