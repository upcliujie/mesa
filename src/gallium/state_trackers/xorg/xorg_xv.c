#include "xorg_tracker.h"

#include <xf86xv.h>
#include <X11/extensions/Xv.h>
#include <fourcc.h>

#include "xorg_exa.h"
#include "xorg_renderer.h"
#include "xorg_exa_tgsi.h"

#include "cso_cache/cso_context.h"

#include "pipe/p_screen.h"
#include "pipe/p_inlines.h"

/*XXX get these from pipe's texture limits */
#define IMAGE_MAX_WIDTH		2048
#define IMAGE_MAX_HEIGHT	2048

#define RES_720P_X 1280
#define RES_720P_Y 720


/* The ITU-R BT.601 conversion matrix for SDTV. */
/* original, matrix, but we transpose it to
 * make the shader easier
static const float bt_601[] = {
    1.0, 0.0, 1.4075,   ,
    1.0, -0.3455, -0.7169, 0,
    1.0, 1.7790, 0., 0,
};*/
static const float bt_601[] = {
    1.0, 1.0, 1.0,        0.5,
    0.0, -0.3455, 1.7790, 0,
    1.4075, -0.7169, 0.,  0,
};

/* The ITU-R BT.709 conversion matrix for HDTV. */
/* original, but we transpose to make the conversion
 * in the shader easier
static const float bt_709[] = {
    1.0, 0.0, 1.581, 0,
    1.0, -0.1881, -0.47, 0,
    1.0, 1.8629, 0., 0,
};*/
static const float bt_709[] = {
    1.0,   1.0,     1.0,     0.5,
    0.0,  -0.1881,  1.8629,  0,
    1.581,-0.47   , 0.0,     0,
};

#define MAKE_ATOM(a) MakeAtom(a, sizeof(a) - 1, TRUE)

static Atom xvBrightness, xvContrast;

#define NUM_TEXTURED_ATTRIBUTES 2
static XF86AttributeRec TexturedAttributes[NUM_TEXTURED_ATTRIBUTES] = {
   {XvSettable | XvGettable, -128, 127, "XV_BRIGHTNESS"},
   {XvSettable | XvGettable, 0, 255, "XV_CONTRAST"}
};

#define NUM_FORMATS 3
static XF86VideoFormatRec Formats[NUM_FORMATS] = {
   {15, TrueColor}, {16, TrueColor}, {24, TrueColor}
};

static XF86VideoEncodingRec DummyEncoding[1] = {
   {
      0,
      "XV_IMAGE",
      IMAGE_MAX_WIDTH, IMAGE_MAX_HEIGHT,
      {1, 1}
   }
};

#define NUM_IMAGES 3
static XF86ImageRec Images[NUM_IMAGES] = {
   XVIMAGE_UYVY,
   XVIMAGE_YUY2,
   XVIMAGE_YV12,
};

struct xorg_xv_port_priv {
   struct xorg_renderer *r;

   RegionRec clip;

   int brightness;
   int contrast;

   int current_set;
   /* juggle two sets of seperate Y, U and V
    * textures */
   struct pipe_texture *yuv[2][3];
};


static void
stop_video(ScrnInfoPtr pScrn, pointer data, Bool shutdown)
{
   struct xorg_xv_port_priv *priv = (struct xorg_xv_port_priv *)data;

   REGION_EMPTY(pScrn->pScreen, &priv->clip);
}

static int
set_port_attribute(ScrnInfoPtr pScrn,
                   Atom attribute, INT32 value, pointer data)
{
   struct xorg_xv_port_priv *priv = (struct xorg_xv_port_priv *)data;

   if (attribute == xvBrightness) {
      if ((value < -128) || (value > 127))
         return BadValue;
      priv->brightness = value;
   } else if (attribute == xvContrast) {
      if ((value < 0) || (value > 255))
         return BadValue;
      priv->contrast = value;
   } else
      return BadMatch;

   return Success;
}

static int
get_port_attribute(ScrnInfoPtr pScrn,
                   Atom attribute, INT32 * value, pointer data)
{
   struct xorg_xv_port_priv *priv = (struct xorg_xv_port_priv *)data;

   if (attribute == xvBrightness)
      *value = priv->brightness;
   else if (attribute == xvContrast)
      *value = priv->contrast;
   else
      return BadMatch;

   return Success;
}

static void
query_best_size(ScrnInfoPtr pScrn,
                Bool motion,
                short vid_w, short vid_h,
                short drw_w, short drw_h,
                unsigned int *p_w, unsigned int *p_h, pointer data)
{
   if (vid_w > (drw_w << 1))
      drw_w = vid_w >> 1;
   if (vid_h > (drw_h << 1))
      drw_h = vid_h >> 1;

   *p_w = drw_w;
   *p_h = drw_h;
}

static INLINE struct pipe_texture *
create_component_texture(struct pipe_context *pipe,
                         int width, int height)
{
   struct pipe_screen *screen = pipe->screen;
   struct pipe_texture *tex = 0;
   struct pipe_texture templ;

   memset(&templ, 0, sizeof(templ));
   templ.target = PIPE_TEXTURE_2D;
   templ.format = PIPE_FORMAT_L8_UNORM;
   templ.last_level = 0;
   templ.width0 = width;
   templ.height0 = height;
   templ.depth0 = 1;
   templ.tex_usage = PIPE_TEXTURE_USAGE_SAMPLER;

   tex = screen->texture_create(screen, &templ);

   return tex;
}

static int
check_yuv_textures(struct xorg_xv_port_priv *priv,  int width, int height)
{
   struct pipe_texture **dst = priv->yuv[priv->current_set];
   if (!dst[0] ||
       dst[0]->width0 != width ||
       dst[0]->height0 != height) {
      pipe_texture_reference(&dst[0], NULL);
   }
   if (!dst[1] ||
       dst[1]->width0 != width ||
       dst[1]->height0 != height) {
      pipe_texture_reference(&dst[1], NULL);
   }
   if (!dst[2] ||
       dst[2]->width0 != width ||
       dst[2]->height0 != height) {
      pipe_texture_reference(&dst[2], NULL);
   }

   if (!dst[0])
      dst[0] = create_component_texture(priv->r->pipe, width, height);

   if (!dst[1])
      dst[1] = create_component_texture(priv->r->pipe, width, height);

   if (!dst[2])
      dst[2] = create_component_texture(priv->r->pipe, width, height);

   if (!dst[0] || !dst[1] || !dst[2])
      return BadAlloc;

   return Success;
}

static int
query_image_attributes(ScrnInfoPtr pScrn,
                       int id,
                       unsigned short *w, unsigned short *h,
                       int *pitches, int *offsets)
{
   int size, tmp;

   if (*w > IMAGE_MAX_WIDTH)
      *w = IMAGE_MAX_WIDTH;
   if (*h > IMAGE_MAX_HEIGHT)
      *h = IMAGE_MAX_HEIGHT;

   *w = (*w + 1) & ~1;
   if (offsets)
      offsets[0] = 0;

   switch (id) {
   case FOURCC_YV12:
      *h = (*h + 1) & ~1;
      size = (*w + 3) & ~3;
      if (pitches) {
         pitches[0] = size;
      }
      size *= *h;
      if (offsets) {
         offsets[1] = size;
      }
      tmp = ((*w >> 1) + 3) & ~3;
      if (pitches) {
         pitches[1] = pitches[2] = tmp;
      }
      tmp *= (*h >> 1);
      size += tmp;
      if (offsets) {
         offsets[2] = size;
      }
      size += tmp;
      break;
   case FOURCC_UYVY:
   case FOURCC_YUY2:
   default:
      size = *w << 1;
      if (pitches)
	 pitches[0] = size;
      size *= *h;
      break;
   }

   return size;
}

static void
copy_packed_data(ScrnInfoPtr pScrn,
                 struct xorg_xv_port_priv *port,
                 int id,
                 unsigned char *buf,
                 int left,
                 int top,
                 unsigned short w, unsigned short h)
{
   int i, j;
   struct pipe_texture **dst = port->yuv[port->current_set];
   struct pipe_transfer *ytrans, *utrans, *vtrans;
   struct pipe_screen *screen = port->r->pipe->screen;
   char *ymap, *vmap, *umap;
   unsigned char y1, y2, u, v;
   int yidx, uidx, vidx;
   int y_array_size = w * h;

   ytrans = screen->get_tex_transfer(screen, dst[0],
                                     0, 0, 0,
                                     PIPE_TRANSFER_WRITE,
                                     left, top, w, h);
   utrans = screen->get_tex_transfer(screen, dst[1],
                                     0, 0, 0,
                                     PIPE_TRANSFER_WRITE,
                                     left, top, w, h);
   vtrans = screen->get_tex_transfer(screen, dst[2],
                                     0, 0, 0,
                                     PIPE_TRANSFER_WRITE,
                                     left, top, w, h);

   ymap = (char*)screen->transfer_map(screen, ytrans);
   umap = (char*)screen->transfer_map(screen, utrans);
   vmap = (char*)screen->transfer_map(screen, vtrans);

   yidx = uidx = vidx = 0;

   switch (id) {
   case FOURCC_YV12: {
      int pitches[3], offsets[3];
      unsigned char *y, *u, *v;
      query_image_attributes(pScrn, FOURCC_YV12,
                             &w, &h, pitches, offsets);

      y = buf + offsets[0];
      v = buf + offsets[1];
      u = buf + offsets[2];
      for (i = 0; i < h; ++i) {
         for (j = 0; j < w; ++j) {
            int yoffset = (w*i+j);
            int ii = (i|1), jj = (j|1);
            int vuoffset = (w/2)*(ii/2) + (jj/2);
            ymap[yidx++] = y[yoffset];
            umap[uidx++] = u[vuoffset];
            vmap[vidx++] = v[vuoffset];
         }
      }
   }
      break;
   case FOURCC_UYVY:
      for (i = 0; i < y_array_size; i +=2 ) {
         /* extracting two pixels */
         u  = buf[0];
         y1 = buf[1];
         v  = buf[2];
         y2 = buf[3];
         buf += 4;

         ymap[yidx++] = y1;
         ymap[yidx++] = y2;
         umap[uidx++] = u;
         umap[uidx++] = u;
         vmap[vidx++] = v;
         vmap[vidx++] = v;
      }
      break;
   case FOURCC_YUY2:
      for (i = 0; i < y_array_size; i +=2 ) {
         /* extracting two pixels */
         y1 = buf[0];
         u  = buf[1];
         y2 = buf[2];
         v  = buf[3];

         buf += 4;

         ymap[yidx++] = y1;
         ymap[yidx++] = y2;
         umap[uidx++] = u;
         umap[uidx++] = u;
         vmap[vidx++] = v;
         vmap[vidx++] = v;
      }
      break;
   default:
      debug_assert(!"Unsupported yuv format!");
      break;
   }

   screen->transfer_unmap(screen, ytrans);
   screen->transfer_unmap(screen, utrans);
   screen->transfer_unmap(screen, vtrans);
   screen->tex_transfer_destroy(ytrans);
   screen->tex_transfer_destroy(utrans);
   screen->tex_transfer_destroy(vtrans);
}


static void
setup_fs_video_constants(struct xorg_renderer *r, boolean hdtv)
{
   const int param_bytes = 12 * sizeof(float);
   const float *video_constants = (hdtv) ? bt_709 : bt_601;

   renderer_set_constants(r, PIPE_SHADER_FRAGMENT,
                          video_constants, param_bytes);
}

static void
draw_yuv(struct xorg_xv_port_priv *port,
         int src_x, int src_y, int src_w, int src_h,
         int dst_x, int dst_y, int dst_w, int dst_h)
{
   struct pipe_texture **textures = port->yuv[port->current_set];

   renderer_draw_yuv(port->r,
                     src_x, src_y, src_w, src_h,
                     dst_x, dst_y, dst_w, dst_h,
                     textures);
}

static void
bind_blend_state(struct xorg_xv_port_priv *port)
{
   struct pipe_blend_state blend;

   memset(&blend, 0, sizeof(struct pipe_blend_state));
   blend.blend_enable = 1;
   blend.colormask |= PIPE_MASK_RGBA;

   /* porter&duff src */
   blend.rgb_src_factor   = PIPE_BLENDFACTOR_ONE;
   blend.alpha_src_factor = PIPE_BLENDFACTOR_ONE;
   blend.rgb_dst_factor   = PIPE_BLENDFACTOR_ZERO;
   blend.alpha_dst_factor = PIPE_BLENDFACTOR_ZERO;

   cso_set_blend(port->r->cso, &blend);
}


static void
bind_shaders(struct xorg_xv_port_priv *port)
{
   unsigned vs_traits = 0, fs_traits = 0;
   struct xorg_shader shader;

   vs_traits |= VS_YUV;
   fs_traits |= FS_YUV;

   shader = xorg_shaders_get(port->r->shaders, vs_traits, fs_traits);
   cso_set_vertex_shader_handle(port->r->cso, shader.vs);
   cso_set_fragment_shader_handle(port->r->cso, shader.fs);
}

static INLINE void
conditional_flush(struct pipe_context *pipe, struct pipe_texture **tex,
                  int num)
{
   int i;
   for (i = 0; i < num; ++i) {
      if (tex[i] && pipe->is_texture_referenced(pipe, tex[i], 0, 0) &
          PIPE_REFERENCED_FOR_WRITE) {
         pipe->flush(pipe, PIPE_FLUSH_RENDER_CACHE, NULL);
         return;
      }
   }
}

static void
bind_samplers(struct xorg_xv_port_priv *port)
{
   struct pipe_sampler_state *samplers[PIPE_MAX_SAMPLERS];
   struct pipe_sampler_state sampler;
   struct pipe_texture **dst = port->yuv[port->current_set];

   memset(&sampler, 0, sizeof(struct pipe_sampler_state));

   conditional_flush(port->r->pipe, dst, 3);

   sampler.wrap_s = PIPE_TEX_WRAP_CLAMP;
   sampler.wrap_t = PIPE_TEX_WRAP_CLAMP;
   sampler.min_img_filter = PIPE_TEX_FILTER_LINEAR;
   sampler.mag_img_filter = PIPE_TEX_FILTER_LINEAR;
   sampler.min_mip_filter = PIPE_TEX_MIPFILTER_NEAREST;
   sampler.normalized_coords = 1;

   samplers[0] = &sampler;
   samplers[1] = &sampler;
   samplers[2] = &sampler;


   cso_set_samplers(port->r->cso, 3,
                    (const struct pipe_sampler_state **)samplers);
   cso_set_sampler_textures(port->r->cso, 3,
                            dst);
}

static int
display_video(ScrnInfoPtr pScrn, struct xorg_xv_port_priv *pPriv, int id,
              RegionPtr dstRegion,
              int src_x, int src_y, int src_w, int src_h,
              int dstX, int dstY, int dst_w, int dst_h,
              PixmapPtr pPixmap)
{
   modesettingPtr ms = modesettingPTR(pScrn);
   BoxPtr pbox;
   int nbox;
   int dxo, dyo;
   Bool hdtv;
   int x, y, w, h;
   struct exa_pixmap_priv *dst = exaGetPixmapDriverPrivate(pPixmap);
   struct pipe_surface *dst_surf = xorg_gpu_surface(pPriv->r->pipe->screen, dst);

   if (dst && !dst->tex) {
	xorg_exa_set_shared_usage(pPixmap);
	pScrn->pScreen->ModifyPixmapHeader(pPixmap, 0, 0, 0, 0, 0, NULL);
   }

   if (!dst || !dst->tex)
      XORG_FALLBACK("Xv destination %s", !dst ? "!dst" : "!dst->tex");

   hdtv = ((src_w >= RES_720P_X) && (src_h >= RES_720P_Y));

   REGION_TRANSLATE(pScrn->pScreen, dstRegion, -pPixmap->screen_x,
                    -pPixmap->screen_y);

   dxo = dstRegion->extents.x1;
   dyo = dstRegion->extents.y1;

   pbox = REGION_RECTS(dstRegion);
   nbox = REGION_NUM_RECTS(dstRegion);

   renderer_bind_destination(pPriv->r, dst_surf, 
                             dst_surf->width, dst_surf->height);

   bind_blend_state(pPriv);
   bind_shaders(pPriv);
   bind_samplers(pPriv);
   setup_fs_video_constants(pPriv->r, hdtv);

   exaMoveInPixmap(pPixmap);
   DamageDamageRegion(&pPixmap->drawable, dstRegion);

   while (nbox--) {
      int box_x1 = pbox->x1;
      int box_y1 = pbox->y1;
      int box_x2 = pbox->x2;
      int box_y2 = pbox->y2;
      float diff_x = (float)src_w / (float)dst_w;
      float diff_y = (float)src_h / (float)dst_h;
      int offset_x = box_x1 - dstX + pPixmap->screen_x;
      int offset_y = box_y1 - dstY + pPixmap->screen_y;
      int offset_w;
      int offset_h;

      x = box_x1;
      y = box_y1;
      w = box_x2 - box_x1;
      h = box_y2 - box_y1;

      offset_w = dst_w - w;
      offset_h = dst_h - h;

      draw_yuv(pPriv, src_x + offset_x*diff_x, src_y + offset_y*diff_y,
               src_w - offset_w*diff_x, src_h - offset_h*diff_x,
               x, y, w, h);

      pbox++;
   }
   DamageRegionProcessPending(&pPixmap->drawable);

   pipe_surface_reference(&dst_surf, NULL);

   return TRUE;
}

static int
put_image(ScrnInfoPtr pScrn,
          short src_x, short src_y,
          short drw_x, short drw_y,
          short src_w, short src_h,
          short drw_w, short drw_h,
          int id, unsigned char *buf,
          short width, short height,
          Bool sync, RegionPtr clipBoxes, pointer data,
          DrawablePtr pDraw)
{
   struct xorg_xv_port_priv *pPriv = (struct xorg_xv_port_priv *) data;
   ScreenPtr pScreen = screenInfo.screens[pScrn->scrnIndex];
   PixmapPtr pPixmap;
   INT32 x1, x2, y1, y2;
   BoxRec dstBox;
   int ret;

   /* Clip */
   x1 = src_x;
   x2 = src_x + src_w;
   y1 = src_y;
   y2 = src_y + src_h;

   dstBox.x1 = drw_x;
   dstBox.x2 = drw_x + drw_w;
   dstBox.y1 = drw_y;
   dstBox.y2 = drw_y + drw_h;

   if (!xf86XVClipVideoHelper(&dstBox, &x1, &x2, &y1, &y2, clipBoxes,
			      width, height))
      return Success;

<<<<<<< HEAD
   switch (id) {
   case FOURCC_UYVY:
   case FOURCC_YUY2:
   case FOURCC_YV12:
   default:
      srcPitch = width << 1;
      break;
   }

=======
>>>>>>> e128cc20
   ret = check_yuv_textures(pPriv, width, height);

   if (ret)
      return ret;

   copy_packed_data(pScrn, pPriv, id, buf,
                    src_x, src_y, width, height);

   if (pDraw->type == DRAWABLE_WINDOW) {
      pPixmap = (*pScreen->GetWindowPixmap)((WindowPtr)pDraw);
   } else {
      pPixmap = (PixmapPtr)pDraw;
   }

   display_video(pScrn, pPriv, id, clipBoxes,
                 src_x, src_y, src_w, src_h,
                 drw_x, drw_y,
                 drw_w, drw_h, pPixmap);

   pPriv->current_set = (pPriv->current_set + 1) & 1;
   return Success;
}

<<<<<<< HEAD
static int
query_image_attributes(ScrnInfoPtr pScrn,
                       int id,
                       unsigned short *w, unsigned short *h,
                       int *pitches, int *offsets)
{
   int size;

   if (*w > IMAGE_MAX_WIDTH)
      *w = IMAGE_MAX_WIDTH;
   if (*h > IMAGE_MAX_HEIGHT)
      *h = IMAGE_MAX_HEIGHT;

   *w = (*w + 1) & ~1;
   if (offsets)
      offsets[0] = 0;

   switch (id) {
   case FOURCC_UYVY:
   case FOURCC_YUY2:
   case FOURCC_YV12:
   default:
      size = *w << 1;
      if (pitches)
	 pitches[0] = size;
      size *= *h;
      break;
   }

   return size;
}

=======
>>>>>>> e128cc20
static struct xorg_xv_port_priv *
port_priv_create(struct xorg_renderer *r)
{
   struct xorg_xv_port_priv *priv = NULL;

   priv = calloc(1, sizeof(struct xorg_xv_port_priv));

   if (!priv)
      return NULL;

   priv->r = r;

   REGION_NULL(pScreen, &priv->clip);

   debug_assert(priv && priv->r);

   return priv;
}

static XF86VideoAdaptorPtr
xorg_setup_textured_adapter(ScreenPtr pScreen)
{
   ScrnInfoPtr pScrn = xf86Screens[pScreen->myNum];
   modesettingPtr ms = modesettingPTR(pScrn);
   XF86VideoAdaptorPtr adapt;
   XF86AttributePtr attrs;
   DevUnion *dev_unions;
   int nports = 16, i;
   int nattributes;

   nattributes = NUM_TEXTURED_ATTRIBUTES;

   debug_assert(ms->exa);
   debug_assert(ms->exa->renderer);

   adapt = calloc(1, sizeof(XF86VideoAdaptorRec));
   dev_unions = calloc(nports, sizeof(DevUnion));
   attrs = calloc(nattributes, sizeof(XF86AttributeRec));
   if (adapt == NULL || dev_unions == NULL || attrs == NULL) {
      free(adapt);
      free(dev_unions);
      free(attrs);
      return NULL;
   }

   adapt->type = XvWindowMask | XvInputMask | XvImageMask;
   adapt->flags = 0;
   adapt->name = "Gallium3D Textured Video";
   adapt->nEncodings = 1;
   adapt->pEncodings = DummyEncoding;
   adapt->nFormats = NUM_FORMATS;
   adapt->pFormats = Formats;
   adapt->nPorts = 0;
   adapt->pPortPrivates = dev_unions;
   adapt->nAttributes = nattributes;
   adapt->pAttributes = attrs;
   memcpy(attrs, TexturedAttributes, nattributes * sizeof(XF86AttributeRec));
   adapt->nImages = NUM_IMAGES;
   adapt->pImages = Images;
   adapt->PutVideo = NULL;
   adapt->PutStill = NULL;
   adapt->GetVideo = NULL;
   adapt->GetStill = NULL;
   adapt->StopVideo = stop_video;
   adapt->SetPortAttribute = set_port_attribute;
   adapt->GetPortAttribute = get_port_attribute;
   adapt->QueryBestSize = query_best_size;
   adapt->PutImage = put_image;
   adapt->QueryImageAttributes = query_image_attributes;

   for (i = 0; i < nports; i++) {
      struct xorg_xv_port_priv *priv =
         port_priv_create(ms->exa->renderer);

      adapt->pPortPrivates[i].ptr = (pointer) (priv);
      adapt->nPorts++;
   }

   return adapt;
}

void
xorg_xv_init(ScreenPtr pScreen)
{
   ScrnInfoPtr pScrn = xf86Screens[pScreen->myNum];
   /*modesettingPtr ms = modesettingPTR(pScrn);*/
   XF86VideoAdaptorPtr *adaptors, *new_adaptors = NULL;
   XF86VideoAdaptorPtr textured_adapter;
   int num_adaptors;

   num_adaptors = xf86XVListGenericAdaptors(pScrn, &adaptors);
   new_adaptors = malloc((num_adaptors + 1) * sizeof(XF86VideoAdaptorPtr *));
   if (new_adaptors == NULL)
      return;

   memcpy(new_adaptors, adaptors, num_adaptors * sizeof(XF86VideoAdaptorPtr));
   adaptors = new_adaptors;

   /* Add the adaptors supported by our hardware.  First, set up the atoms
    * that will be used by both output adaptors.
    */
   xvBrightness = MAKE_ATOM("XV_BRIGHTNESS");
   xvContrast = MAKE_ATOM("XV_CONTRAST");

   textured_adapter = xorg_setup_textured_adapter(pScreen);

   debug_assert(textured_adapter);

   if (textured_adapter) {
      adaptors[num_adaptors++] = textured_adapter;
   }

   if (num_adaptors) {
      xf86XVScreenInit(pScreen, adaptors, num_adaptors);
   } else {
      xf86DrvMsg(pScrn->scrnIndex, X_WARNING,
                 "Disabling Xv because no adaptors could be initialized.\n");
   }

   free(adaptors);
}<|MERGE_RESOLUTION|>--- conflicted
+++ resolved
@@ -583,18 +583,6 @@
 			      width, height))
       return Success;
 
-<<<<<<< HEAD
-   switch (id) {
-   case FOURCC_UYVY:
-   case FOURCC_YUY2:
-   case FOURCC_YV12:
-   default:
-      srcPitch = width << 1;
-      break;
-   }
-
-=======
->>>>>>> e128cc20
    ret = check_yuv_textures(pPriv, width, height);
 
    if (ret)
@@ -618,41 +606,6 @@
    return Success;
 }
 
-<<<<<<< HEAD
-static int
-query_image_attributes(ScrnInfoPtr pScrn,
-                       int id,
-                       unsigned short *w, unsigned short *h,
-                       int *pitches, int *offsets)
-{
-   int size;
-
-   if (*w > IMAGE_MAX_WIDTH)
-      *w = IMAGE_MAX_WIDTH;
-   if (*h > IMAGE_MAX_HEIGHT)
-      *h = IMAGE_MAX_HEIGHT;
-
-   *w = (*w + 1) & ~1;
-   if (offsets)
-      offsets[0] = 0;
-
-   switch (id) {
-   case FOURCC_UYVY:
-   case FOURCC_YUY2:
-   case FOURCC_YV12:
-   default:
-      size = *w << 1;
-      if (pitches)
-	 pitches[0] = size;
-      size *= *h;
-      break;
-   }
-
-   return size;
-}
-
-=======
->>>>>>> e128cc20
 static struct xorg_xv_port_priv *
 port_priv_create(struct xorg_renderer *r)
 {
