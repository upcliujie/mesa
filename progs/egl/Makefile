--- conflicted
+++ resolved
@@ -50,18 +50,14 @@
 
 
 egltri: egltri.o $(TOP)/$(LIB_DIR)/libEGL.so
-	$(CC) $(CFLAGS) egltri.o -L$(TOP)/$(LIB_DIR) -lGL -lEGL $(LIBDRM_LIB) -o $@
+	$(CC) $(CFLAGS) egltri.o -L$(TOP)/$(LIB_DIR) -lEGL $(LIBDRM_LIB) -o $@
 
 egltri.o: egltri.c $(HEADERS)
 	$(CC) -c $(CFLAGS) -I$(TOP)/include egltri.c
 
 
 eglinfo: eglinfo.o $(TOP)/$(LIB_DIR)/libEGL.so
-<<<<<<< HEAD
 	$(CC) $(CFLAGS) $(LDFLAGS) eglinfo.o -L$(TOP)/$(LIB_DIR) -lEGL $(LIBDRM_LIB) -o $@
-=======
-	$(CC) $(CFLAGS) eglinfo.o -L$(TOP)/$(LIB_DIR) -lGL -lEGL $(LIBDRM_LIB) -o $@
->>>>>>> e6887a57
 
 eglinfo.o: eglinfo.c $(HEADERS)
 	$(CC) -c $(CFLAGS) -I$(TOP)/include eglinfo.c
@@ -96,18 +92,6 @@
 
 
 clean:
-<<<<<<< HEAD
 	-rm -f *.o *~
 	-rm -f *.so
 	-rm -f $(PROGRAMS)
-=======
-	rm -f *.o *~
-	rm -f *.so
-	rm -f $(PROGRAMS)
-
-run:
-	LD_LIBRARY_PATH=$(TOP)/lib ./egltri
-
-debug:
-	LD_LIBRARY_PATH=$(TOP)/lib gdb ./eglgears
->>>>>>> e6887a57
